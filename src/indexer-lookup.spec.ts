import { describe, test } from '@jest/globals'
import algosdk from 'algosdk'
import { getTestingAppCreateParams } from '../tests/example-contracts/testing-app/contract'
import * as algokit from './'
import { algorandFixture } from './testing'

describe('indexer-lookup', () => {
  const localnet = algorandFixture()
  beforeEach(localnet.beforeEach, 10_000)

  const getTestTransaction = async (amount?: number, from?: string) => {
    return algosdk.makePaymentTxnWithSuggestedParamsFromObject({
      from: from ?? localnet.context.testAccount.addr,
      to: localnet.context.testAccount.addr,
      amount: amount ?? 1,
      suggestedParams: await localnet.context.algod.getTransactionParams().do(),
    })
  }

  test('Transaction is found by id', async () => {
    const { algod, indexer, testAccount, transactionLogger } = localnet.context
    const { transaction } = await algokit.sendTransaction({ transaction: await getTestTransaction(), from: testAccount }, algod)
    await transactionLogger.waitForIndexer(indexer)

    const txn = await algokit.lookupTransactionById(transaction.txID(), indexer)

    expect(txn.transaction.id).toBe(transaction.txID())
    expect(txn['current-round']).toBeGreaterThanOrEqual(transaction.firstRound)
  }, 20_000)

  test('Account is found by id', async () => {
    const { indexer, testAccount, transactionLogger } = localnet.context
    await transactionLogger.waitForIndexer(indexer)

    const account = await algokit.lookupAccountByAddress(testAccount.addr, indexer)

    expect(account.account.address).toBe(testAccount.addr)
  }, 20_000)

  test('Transactions are searched with pagination', async () => {
    const { algod, indexer, testAccount, generateAccount, transactionLogger } = localnet.context
    const secondAccount = await generateAccount({
      initialFunds: algokit.algos(1),
      suppressLog: true,
    })
    const { transaction: transaction1 } = await algokit.sendTransaction(
      { transaction: await getTestTransaction(1), from: testAccount },
      algod,
    )
    const { transaction: transaction2 } = await algokit.sendTransaction(
      { transaction: await getTestTransaction(1), from: testAccount },
      algod,
    )
    await algokit.sendTransaction({ transaction: await getTestTransaction(1, secondAccount.addr), from: secondAccount }, algod)
    await transactionLogger.waitForIndexer(indexer)

    const transactions = await algokit.searchTransactions(
      indexer,
      (s) => s.txType('pay').addressRole('sender').address(testAccount.addr),
      1,
    )

    expect(Number(transactions['current-round'])).toBeGreaterThan(0)
    expect(transactions.transactions.map((t) => t.id).sort()).toEqual([transaction1.txID(), transaction2.txID()].sort())
  }, 20_000)

  test('Application create transactions are found by creator with pagination', async () => {
    const { algod, indexer, testAccount, generateAccount, waitForIndexer } = localnet.context
    const secondAccount = await generateAccount({
      initialFunds: algokit.algos(1),
      suppressLog: true,
    })
    const createParams = await getTestingAppCreateParams(testAccount, {
      name: 'test',
      version: '1.0',
      updatable: false,
      deletable: false,
    })
    const app1 = await algokit.createApp(createParams, algod)
    const app2 = await algokit.createApp(createParams, algod)
    await algokit.createApp({ ...createParams, from: secondAccount }, algod)
    await waitForIndexer()

    const apps = await algokit.lookupAccountCreatedApplicationByAddress(indexer, testAccount.addr, true, 1)

    expect(apps.map((a) => a.id).sort()).toEqual([app1.appId, app2.appId].sort())
<<<<<<< HEAD
  }, 20_000)
=======
  })

  test('Asset transfer and creation transactions are found by search or by ID with amounts gt 53-bit', async () => {
    const { algod, indexer, testAccount, generateAccount, waitForIndexer } = localnet.context
    const secondAccount = await generateAccount({
      initialFunds: algokit.algos(1),
      suppressLog: true,
    })
    const asset = await algokit.createAsset(
      {
        creator: testAccount,
        total: 135_640_597_783_270_615n,
        decimals: 0,
      },
      algod,
    )
    await algokit.assetOptIn(
      {
        account: secondAccount,
        assetId: Number(asset.confirmation!.assetIndex),
      },
      algod,
    )
    const transfer = await algokit.transferAsset(
      {
        amount: 134_640_597_783_270_615n,
        from: testAccount,
        to: secondAccount,
        assetId: Number(asset.confirmation!.assetIndex),
      },
      algod,
    )
    const closeOut = await algokit.sendTransaction(
      {
        transaction: algosdk.makeAssetTransferTxnWithSuggestedParamsFromObject({
          assetIndex: Number(asset.confirmation!.assetIndex),
          from: algokit.getSenderAddress(secondAccount),
          to: algokit.getSenderAddress(testAccount),
          closeRemainderTo: algokit.getSenderAddress(testAccount),
          amount: 257,
          suggestedParams: await algokit.getTransactionParams(undefined, algod),
        }),
        from: secondAccount,
      },
      algod,
    )
    await waitForIndexer()

    const searchTransactions = (await algokit.searchTransactions(indexer, (s) => s.assetID(Number(asset.confirmation!.assetIndex))))
      .transactions

    const acfgTxn = await algokit.lookupTransactionById(asset.transaction.txID(), indexer)
    const acfgTxnFromSearch = searchTransactions.find((t) => t.id === asset.transaction.txID())!
    expect(acfgTxn.transaction['asset-config-transaction']!.params!.total).toBe(135_640_597_783_270_615n)
    expect(acfgTxnFromSearch['asset-config-transaction']!.params!.total).toBe(135_640_597_783_270_615n)

    const axferTxn = await algokit.lookupTransactionById(transfer.transaction.txID(), indexer)
    const axferTxnFromSearch = searchTransactions.find((t) => t.id === transfer.transaction.txID())!
    expect(axferTxn.transaction['asset-transfer-transaction']!.amount).toBe(134_640_597_783_270_615n)
    expect(axferTxnFromSearch['asset-transfer-transaction']!.amount).toBe(134_640_597_783_270_615n)

    const closeOutTxn = await algokit.lookupTransactionById(closeOut.transaction.txID(), indexer)
    const closeOutTxnFromSearch = searchTransactions.find((t) => t.id === closeOut.transaction.txID())!
    expect(closeOutTxn.transaction['asset-transfer-transaction']!.amount).toBe(257)
    expect(closeOutTxnFromSearch['asset-transfer-transaction']!.amount).toBe(257)
    expect(closeOutTxn.transaction['asset-transfer-transaction']!['close-amount']).toBe(134_640_597_783_270_615n - 257n)
    expect(closeOutTxnFromSearch['asset-transfer-transaction']!['close-amount']).toBe(134_640_597_783_270_615n - 257n)
  })
>>>>>>> b5ae3578
})<|MERGE_RESOLUTION|>--- conflicted
+++ resolved
@@ -84,10 +84,7 @@
     const apps = await algokit.lookupAccountCreatedApplicationByAddress(indexer, testAccount.addr, true, 1)
 
     expect(apps.map((a) => a.id).sort()).toEqual([app1.appId, app2.appId].sort())
-<<<<<<< HEAD
   }, 20_000)
-=======
-  })
 
   test('Asset transfer and creation transactions are found by search or by ID with amounts gt 53-bit', async () => {
     const { algod, indexer, testAccount, generateAccount, waitForIndexer } = localnet.context
@@ -154,6 +151,5 @@
     expect(closeOutTxnFromSearch['asset-transfer-transaction']!.amount).toBe(257)
     expect(closeOutTxn.transaction['asset-transfer-transaction']!['close-amount']).toBe(134_640_597_783_270_615n - 257n)
     expect(closeOutTxnFromSearch['asset-transfer-transaction']!['close-amount']).toBe(134_640_597_783_270_615n - 257n)
-  })
->>>>>>> b5ae3578
+  }, 20_000)
 })